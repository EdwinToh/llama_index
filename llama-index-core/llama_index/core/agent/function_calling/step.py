--- conflicted
+++ resolved
@@ -37,7 +37,6 @@
 from llama_index.core.tools import BaseTool, ToolOutput, adapt_to_async_tool
 from llama_index.core.tools.types import AsyncBaseTool, ToolMetadata
 
-
 logger = logging.getLogger(__name__)
 logger.setLevel(logging.WARNING)
 
@@ -214,17 +213,12 @@
         with self.callback_manager.event(
             CBEventType.FUNCTION_CALL,
             payload={
-<<<<<<< HEAD
                 EventPayload.FUNCTION_CALL: tool_args_str,
-                EventPayload.TOOL: tool.metadata,
-=======
-                EventPayload.FUNCTION_CALL: json.dumps(tool_call.tool_kwargs),
                 EventPayload.TOOL: (
                     tool.metadata
                     if tool is not None
                     else ToolMetadata(description="", name=tool_call.tool_name)
                 ),
->>>>>>> 071de957
             },
         ) as event:
             tool_output = (
