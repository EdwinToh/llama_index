import json
from abc import abstractmethod
from typing import Callable, List, Optional

from llama_index.callbacks.base import CallbackManager
from llama_index.chat_engine.types import BaseChatEngine
from llama_index.schema import BaseNode, NodeWithScore
from llama_index.indices.base_retriever import BaseRetriever
from llama_index.indices.query.base import BaseQueryEngine
from llama_index.indices.query.schema import QueryBundle
from llama_index.llms.base import ChatMessage
from llama_index.llms.openai import OpenAI
from llama_index.response.schema import RESPONSE_TYPE, Response
from llama_index.tools import BaseTool

DEFAULT_MAX_FUNCTION_CALLS = 5
SUPPORTED_MODEL_NAMES = [
    "gpt-3.5-turbo-0613",
    "gpt-4-0613",
]


def get_function_by_name(tools: List[BaseTool], name: str) -> BaseTool:
    """Get function by name."""
    name_to_tool = {tool.metadata.name: tool for tool in tools}
    if name not in name_to_tool:
        raise ValueError(f"Tool with name {name} not found")
    return name_to_tool[name]


def call_function(
    tools: List[BaseTool], function_call: dict, verbose: bool = False
) -> ChatMessage:
    """Call a function and return the output as a string."""
    name = function_call["name"]
    arguments_str = function_call["arguments"]
    if verbose:
        print("=== Calling Function ===")
        print(f"Calling function: {name} with args: {arguments_str}")
    tool = get_function_by_name(tools, name)
    argument_dict = json.loads(arguments_str)
    output = tool(**argument_dict)
    if verbose:
        print(f"Got output: {output}")
        print("========================")
    return ChatMessage(content=str(output), name=function_call["name"], role="function")


class BaseOpenAIAgent(BaseChatEngine, BaseQueryEngine):
    """Base OpenAI Agent."""

    def __init__(
        self,
        llm: OpenAI,
        chat_history: List[ChatMessage],
        verbose: bool = False,
        max_function_calls: int = DEFAULT_MAX_FUNCTION_CALLS,
        callback_manager: Optional[CallbackManager] = None,
    ) -> None:
        self._llm = llm
        self._chat_history = chat_history
        self._verbose = verbose
        self._max_function_calls = max_function_calls
        self.callback_manager = callback_manager or CallbackManager([])

    def reset(self) -> None:
        self._chat_history.clear()

    @abstractmethod
    def _get_tools(self, message: str) -> List[BaseTool]:
        """Get tools."""

    def chat(
        self, message: str, chat_history: Optional[List[ChatMessage]] = None
    ) -> RESPONSE_TYPE:
        chat_history = chat_history or self._chat_history
        chat_history.append(ChatMessage(content=message, role="user"))
        tools = self._get_tools(message)
        functions = [tool.metadata.to_openai_function() for tool in tools]

        # TODO: Support forced function call
        chat_response = self._llm.chat(chat_history, functions=functions)
        ai_message = chat_response.message
        chat_history.append(ai_message)

        n_function_calls = 0
        function_call = ai_message.additional_kwargs.get("function_call", None)
        while function_call is not None:
            if n_function_calls >= self._max_function_calls:
                print(f"Exceeded max function calls: {self._max_function_calls}.")
                break

            function_message = call_function(
                tools, function_call, verbose=self._verbose
            )
            chat_history.append(function_message)
            n_function_calls += 1

            # send function call & output back to get another response
            chat_response = self._llm.chat(chat_history, functions=functions)
            ai_message = chat_response.message
            chat_history.append(ai_message)
            function_call = ai_message.additional_kwargs.get("function_call", None)

        return Response(ai_message.content)

    async def achat(
        self, message: str, chat_history: Optional[List[ChatMessage]] = None
    ) -> RESPONSE_TYPE:
        chat_history = chat_history or self._chat_history
        chat_history.append(ChatMessage(content=message, role="user"))
        tools = self._get_tools(message)
        functions = [tool.metadata.to_openai_function() for tool in tools]

        # TODO: Support forced function call
        chat_response = await self._llm.achat(chat_history, functions=functions)
        ai_message = chat_response.message
        chat_history.append(ai_message)

        n_function_calls = 0
        function_call = ai_message.additional_kwargs.get("function_call", None)
        while function_call is not None:
            if n_function_calls >= self._max_function_calls:
                print(f"Exceeded max function calls: {self._max_function_calls}.")
                continue

            function_message = call_function(
                tools, function_call, verbose=self._verbose
            )
            chat_history.append(function_message)
            n_function_calls += 1

            # send function call & output back to get another response
            response = await self._llm.achat(chat_history, functions=functions)
            ai_message = response.message
            chat_history.append(ai_message)
            function_call = ai_message.additional_kwargs.get("function_call", None)

        return Response(ai_message.content)

    # ===== Query Engine Interface =====
    def _query(self, query_bundle: QueryBundle) -> RESPONSE_TYPE:
        return self.chat(
            query_bundle.query_str,
            chat_history=[],
        )

    async def _aquery(self, query_bundle: QueryBundle) -> RESPONSE_TYPE:
        return await self.achat(
            query_bundle.query_str,
            chat_history=[],
        )


class OpenAIAgent(BaseOpenAIAgent):
    def __init__(
        self,
        tools: List[BaseTool],
        llm: OpenAI,
        chat_history: List[ChatMessage],
        verbose: bool = False,
        max_function_calls: int = DEFAULT_MAX_FUNCTION_CALLS,
        callback_manager: Optional[CallbackManager] = None,
    ) -> None:
        super().__init__(
            llm=llm,
            chat_history=chat_history,
            verbose=verbose,
            max_function_calls=max_function_calls,
            callback_manager=callback_manager,
        )
        self._tools = tools

    @classmethod
    def from_tools(
        cls,
        tools: Optional[List[BaseTool]] = None,
        llm: Optional[OpenAI] = None,
        chat_history: Optional[List[ChatMessage]] = None,
        verbose: bool = False,
        max_function_calls: int = DEFAULT_MAX_FUNCTION_CALLS,
        callback_manager: Optional[CallbackManager] = None,
    ) -> "OpenAIAgent":
        tools = tools or []
        chat_history = chat_history or []
        llm = llm or OpenAI(model="gpt-3.5-turbo-0613")
        if not isinstance(llm, OpenAI):
            raise ValueError("llm must be a OpenAI instance")

        if llm.model not in SUPPORTED_MODEL_NAMES:
            raise ValueError(
                f"Model name {llm.model} not supported. "
                f"Supported model names: {SUPPORTED_MODEL_NAMES}"
            )

        return cls(
            tools=tools,
            llm=llm,
            chat_history=chat_history,
            verbose=verbose,
            max_function_calls=max_function_calls,
            callback_manager=callback_manager,
        )

    def _get_tools(self, message: str) -> List[BaseTool]:
        """Get tools."""
        return self._tools


class RetrieverOpenAIAgent(BaseOpenAIAgent):
    """Retriever OpenAI Agent.

    NOTE: this is a beta feature, function interfaces might change.

    TODO: add a native OpenAI Tool Index.

    """

    def __init__(
        self,
        retriever: BaseRetriever,
<<<<<<< HEAD
        node_to_tool_fn: Callable[[Node], BaseTool],
        llm: OpenAI,
        chat_history: List[ChatMessage],
=======
        node_to_tool_fn: Callable[[BaseNode], BaseTool],
        llm: ChatOpenAI,
        chat_history: ChatMessageHistory,
>>>>>>> d9bdd8c5
        verbose: bool = False,
        max_function_calls: int = DEFAULT_MAX_FUNCTION_CALLS,
        callback_manager: Optional[CallbackManager] = None,
    ) -> None:
        super().__init__(
            llm=llm,
            chat_history=chat_history,
            verbose=verbose,
            max_function_calls=max_function_calls,
            callback_manager=callback_manager,
        )
        self._retriever = retriever
        self._node_to_tool_fn = node_to_tool_fn

    @classmethod
    def from_retriever(
        cls,
        retriever: BaseRetriever,
<<<<<<< HEAD
        node_to_tool_fn: Callable[[Node], BaseTool],
        llm: Optional[OpenAI] = None,
        chat_history: Optional[List[ChatMessage]] = None,
=======
        node_to_tool_fn: Callable[[BaseNode], BaseTool],
        llm: Optional[ChatOpenAI] = None,
        chat_history: Optional[ChatMessageHistory] = None,
>>>>>>> d9bdd8c5
        verbose: bool = False,
        max_function_calls: int = DEFAULT_MAX_FUNCTION_CALLS,
        callback_manager: Optional[CallbackManager] = None,
    ) -> "RetrieverOpenAIAgent":
        lc_chat_history = chat_history or []
        llm = llm or OpenAI(model="gpt-3.5-turbo-0613")
        if not isinstance(llm, OpenAI):
            raise ValueError("llm must be a OpenAI instance")

        if llm.model not in SUPPORTED_MODEL_NAMES:
            raise ValueError(
                f"Model name {llm.model} not supported. "
                f"Supported model names: {SUPPORTED_MODEL_NAMES}"
            )

        return cls(
            retriever=retriever,
            node_to_tool_fn=node_to_tool_fn,
            llm=llm,
            chat_history=lc_chat_history,
            verbose=verbose,
            max_function_calls=max_function_calls,
            callback_manager=callback_manager,
        )

    def _get_tools(self, message: str) -> List[BaseTool]:
        retrieved_nodes_w_scores: List[NodeWithScore] = self._retriever.retrieve(
            message
        )
        retrieved_nodes = [node.node for node in retrieved_nodes_w_scores]
        retrieved_tools: List[BaseTool] = [
            self._node_to_tool_fn(n) for n in retrieved_nodes
        ]
        return retrieved_tools<|MERGE_RESOLUTION|>--- conflicted
+++ resolved
@@ -219,15 +219,9 @@
     def __init__(
         self,
         retriever: BaseRetriever,
-<<<<<<< HEAD
-        node_to_tool_fn: Callable[[Node], BaseTool],
+        node_to_tool_fn: Callable[[BaseNode], BaseTool],
         llm: OpenAI,
         chat_history: List[ChatMessage],
-=======
-        node_to_tool_fn: Callable[[BaseNode], BaseTool],
-        llm: ChatOpenAI,
-        chat_history: ChatMessageHistory,
->>>>>>> d9bdd8c5
         verbose: bool = False,
         max_function_calls: int = DEFAULT_MAX_FUNCTION_CALLS,
         callback_manager: Optional[CallbackManager] = None,
@@ -246,15 +240,9 @@
     def from_retriever(
         cls,
         retriever: BaseRetriever,
-<<<<<<< HEAD
-        node_to_tool_fn: Callable[[Node], BaseTool],
+        node_to_tool_fn: Callable[[BaseNode], BaseTool],
         llm: Optional[OpenAI] = None,
         chat_history: Optional[List[ChatMessage]] = None,
-=======
-        node_to_tool_fn: Callable[[BaseNode], BaseTool],
-        llm: Optional[ChatOpenAI] = None,
-        chat_history: Optional[ChatMessageHistory] = None,
->>>>>>> d9bdd8c5
         verbose: bool = False,
         max_function_calls: int = DEFAULT_MAX_FUNCTION_CALLS,
         callback_manager: Optional[CallbackManager] = None,
