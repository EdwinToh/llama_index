--- conflicted
+++ resolved
@@ -1,23 +1,15 @@
 from typing import Any, Dict, Optional, Type, Union
 
-<<<<<<< HEAD
 try:
     from pydantic.v1 import BaseModel
 except ImportError:
     from pydantic import BaseModel
-=======
-from pydantic import BaseModel
->>>>>>> 26881b49
 
 from llama_index.llms.base import LLM
 from llama_index.llms.openai import OpenAI
 from llama_index.output_parsers.pydantic import PydanticOutputParser
 from llama_index.program.base_program import BasePydanticProgram
-<<<<<<< HEAD
-from llama_index.prompts.base import Prompt
-=======
 from llama_index.prompts.base import PromptTemplate
->>>>>>> 26881b49
 
 
 class LLMTextCompletionProgram(BasePydanticProgram[BaseModel]):
